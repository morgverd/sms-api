# SMS Server

Self-hosted SMS gateway for messaging, GNSS data, and modem control (signal strength, URCs, etc.).
Offers database persistence, delivery tracking, and real-time events—no SIM polling needed.
Secure, flexible, and efficient.

<<<<<<< HEAD
### **Multiple Integration Options**
- **[HTTP REST API](docs/http.md)** for sending and reading SMS messages, modem requests and device info
- **[Real-time WebSocket](docs/websocket.md)** for receiving events live, with optional event filtering
- **[HTTP Webhooks](docs/events.md)** to receive events with a HTTP server, sending POST requests to provided URLs

### **Built-in Security**
- Encryption by default for all message storage within database
- Optional Authorization token for HTTP API and WebSocket connections
- HTTPS/WSS support for servers, custom TLS certificate support for webhooks
=======
### **Built-in Security**
- Encryption by default for all message storage within database
- Optional token-based authentication for HTTP API and WebSocket connections
- TLS/HTTPS support for secure communications

### **Multiple Integration Options**
- **HTTP REST API** for sending and reading SMS messages, modem requests and device info
- **Real-time WebSocket** to hold a persistent low-overhead connection for receiving events
- **HTTP webhooks** to receive events with a HTTP server, sending POST requests to provided URLs
>>>>>>> ff47fe13

### **Advanced SMS Features**
- Automatic handling of multipart SMS messages
- SMS delivery report tracking with status updates
- International phone number format handling

### **Location Services**
- Built-in GNSS/GPS location tracking (configurable)
- Real-time position reporting via events
- Location data integration with SMS workflows

## Documentation

| Document                                     | Description                                        |
|----------------------------------------------|----------------------------------------------------|
| [Configuration Guide](docs/configuration.md) | Complete configuration reference with examples     |
| [Event Types](docs/events.md)                | Available events received via WebSocket or Webhook |
| [HTTP API Reference](docs/http.md)           | REST API endpoints for SMS operations              |
| [WebSocket Guide](docs/websocket.md)         | Real-time event streaming setup                    |

## Features

<<<<<<< HEAD
The feature code is used in the build version metadata suffix. Eg: `1.0.0#ghtr` (GPIO, http-server, tls-rustls).

| Name          | Code | Default | Description                                                                            |
|---------------|------|---------|----------------------------------------------------------------------------------------|
| `gpio`        | `g`  | ✔️      | GPIO power pin support for automatic HAT power management                              |
| `http-server` | `h`  | ✔️      | HTTP server to control the modem and access database                                   |
| `db-sqlite`   |      | ✔️      | SQLite database connection driver (currently only database supported)                  |
| `tls-rustls`  | `tr` | ✔️      | Uses rustls and aws-lc-rs for TLS all connections                                      | 
| `tls-native`  | `tn` |         | Uses openssl for http-server (if enabled) and native-tls for all other TLS connections |
| `sentry`      | `s`  |         | Adds Sentry error reporting / logging integration                                      |

=======
| Name          | Default | Description                                                                            |
|---------------|---------|----------------------------------------------------------------------------------------|
| `gpio`        | ✔️      | GPIO power pin support for automatic HAT power management                              |
| `http-server` | ✔️      | HTTP server to control the modem and access database                                   |
| `db-sqlite`   | ✔️      | SQLite database connection driver (currently only database supported)                  |
| `tls-rustls`  | ✔️      | Uses rustls and aws-lc-rs for TLS all connections                                      | 
| `tls-native`  |         | Uses openssl for http-server (if enabled) and native-tls for all other TLS connections |
| `sentry`      |         | Adds Sentry error reporting / logging integration                                      |

## Installation

```shell
git clone https://github.com/morgverd/sms-server

# Build, with all default.
cargo build -r

# Build with Sentry error forwarding.
cargo build -r --features sentry

# Build without HTTP server, and with GPIO, SQLite and Rust TLS.
cargo build -r --no-default-features -F gpio,db-sqlite,tls-rustls

# Build with native SSL and default features.
cargo build -r --no-default-features -F gpio,http-server,db-sqlite,tls-native 
```
```shell
# Show command line help.
./sms-server -h

# Start the SMS server with a config path, can be relative or absolute.
./sms-server -c config.toml

# Start the SMS server with debug logging.
RUST_LOG=debug ./sms-server -c config.toml
```

>>>>>>> ff47fe13
## Examples

### [💬 ChatGPT SMS Bot](examples/chatgpt-sms)

An example chatbot that integrates with OpenAI's ChatGPT API. Receives incoming messages via webhooks, generates replies using message history, and responds automatically.

### [🗺️ Real-time GNSS Viewer](examples/gnss-viewer)

A web-based GPS tracking dashboard that connects via WebSocket to display live position updates. Monitor location accuracy, track movement patterns, and analyze GPS performance in real-time. Accessible from any networked device with a modern web browser.

## Installation

```shell
git clone https://github.com/morgverd/sms-server

# Build, with all default.
cargo build -r

# Build with Sentry error forwarding.
cargo build -r --features sentry

# Build without HTTP server, and with GPIO, SQLite and Rust TLS.
cargo build -r --no-default-features -F gpio,db-sqlite,tls-rustls

# Build with native SSL and default features.
cargo build -r --no-default-features -F gpio,http-server,db-sqlite,tls-native 
```
```shell
# Show command line help.
./sms-server -h

# Start the SMS server with a config path, can be relative or absolute.
./sms-server -c config.toml

# Start the SMS server with debug logging.
RUST_LOG=debug ./sms-server -c config.toml
```
## Hardware Requirements

You'll need some form of GSM modem that allows for serial connection.
I use (and this project has only been tested with) a [Waveshare GSM Pi Hat](https://www.waveshare.com/gsm-gprs-gnss-hat.htm) on a Raspberry Pi.

> [!TIP]
> Many SIM cards require carrier-specific APN configuration and network registration before SMS functionality becomes available.

## Known Limitations

- **Delivery Confirmation Scope**: Only the final segment of multipart SMS messages receives delivery confirmation tracking, which may mask delivery failures in earlier message parts.
- **Sequential Processing**: Messages are processed sequentially, which ensures reliability but may impact throughput for high-volume scenarios.<|MERGE_RESOLUTION|>--- conflicted
+++ resolved
@@ -4,37 +4,32 @@
 Offers database persistence, delivery tracking, and real-time events—no SIM polling needed.
 Secure, flexible, and efficient.
 
-<<<<<<< HEAD
 ### **Multiple Integration Options**
-- **[HTTP REST API](docs/http.md)** for sending and reading SMS messages, modem requests and device info
-- **[Real-time WebSocket](docs/websocket.md)** for receiving events live, with optional event filtering
+- **[Rust Client Library](https://github.com/morgverd/sms-client)** (**[crates.io](https://crates.io/crates/sms-client)**) for easily using the HTTP & WebSocket interfaces
+- **[HTTP API](docs/http.md)** for sending and reading SMS messages, modem requests and device info
+- **[WebSocket Subscriber](docs/websocket.md)** for receiving events live, with optional event filtering
 - **[HTTP Webhooks](docs/events.md)** to receive events with a HTTP server, sending POST requests to provided URLs
 
-### **Built-in Security**
+### Built-in Security
 - Encryption by default for all message storage within database
 - Optional Authorization token for HTTP API and WebSocket connections
 - HTTPS/WSS support for servers, custom TLS certificate support for webhooks
-=======
-### **Built-in Security**
-- Encryption by default for all message storage within database
-- Optional token-based authentication for HTTP API and WebSocket connections
-- TLS/HTTPS support for secure communications
 
-### **Multiple Integration Options**
-- **HTTP REST API** for sending and reading SMS messages, modem requests and device info
-- **Real-time WebSocket** to hold a persistent low-overhead connection for receiving events
-- **HTTP webhooks** to receive events with a HTTP server, sending POST requests to provided URLs
->>>>>>> ff47fe13
-
-### **Advanced SMS Features**
+### Advanced SMS Features
 - Automatic handling of multipart SMS messages
 - SMS delivery report tracking with status updates
 - International phone number format handling
 
-### **Location Services**
+### Location Services
 - Built-in GNSS/GPS location tracking (configurable)
 - Real-time position reporting via events
 - Location data integration with SMS workflows
+
+## Getting Started
+
+1. **Hardware Setup**: Connect your GSM modem to your device
+2. **Configuration**: Create a `config.toml` file (see [Configuration Guide](docs/configuration.md))
+3. **Launch**: Start the gateway and begin sending/receiving SMS messages
 
 ## Documentation
 
@@ -47,7 +42,6 @@
 
 ## Features
 
-<<<<<<< HEAD
 The feature code is used in the build version metadata suffix. Eg: `1.0.0#ghtr` (GPIO, http-server, tls-rustls).
 
 | Name          | Code | Default | Description                                                                            |
@@ -59,54 +53,22 @@
 | `tls-native`  | `tn` |         | Uses openssl for http-server (if enabled) and native-tls for all other TLS connections |
 | `sentry`      | `s`  |         | Adds Sentry error reporting / logging integration                                      |
 
-=======
-| Name          | Default | Description                                                                            |
-|---------------|---------|----------------------------------------------------------------------------------------|
-| `gpio`        | ✔️      | GPIO power pin support for automatic HAT power management                              |
-| `http-server` | ✔️      | HTTP server to control the modem and access database                                   |
-| `db-sqlite`   | ✔️      | SQLite database connection driver (currently only database supported)                  |
-| `tls-rustls`  | ✔️      | Uses rustls and aws-lc-rs for TLS all connections                                      | 
-| `tls-native`  |         | Uses openssl for http-server (if enabled) and native-tls for all other TLS connections |
-| `sentry`      |         | Adds Sentry error reporting / logging integration                                      |
-
-## Installation
-
-```shell
-git clone https://github.com/morgverd/sms-server
-
-# Build, with all default.
-cargo build -r
-
-# Build with Sentry error forwarding.
-cargo build -r --features sentry
-
-# Build without HTTP server, and with GPIO, SQLite and Rust TLS.
-cargo build -r --no-default-features -F gpio,db-sqlite,tls-rustls
-
-# Build with native SSL and default features.
-cargo build -r --no-default-features -F gpio,http-server,db-sqlite,tls-native 
-```
-```shell
-# Show command line help.
-./sms-server -h
-
-# Start the SMS server with a config path, can be relative or absolute.
-./sms-server -c config.toml
-
-# Start the SMS server with debug logging.
-RUST_LOG=debug ./sms-server -c config.toml
-```
-
->>>>>>> ff47fe13
 ## Examples
 
-### [💬 ChatGPT SMS Bot](examples/chatgpt-sms)
+### [💬 ChatGPT SMS Bot](./examples/chatgpt-sms)
 
-An example chatbot that integrates with OpenAI's ChatGPT API. Receives incoming messages via webhooks, generates replies using message history, and responds automatically.
+An intelligent SMS responder that integrates with OpenAI's ChatGPT API. Receives incoming messages via webhooks, generates contextual replies using conversation history, and responds automatically. Features conversation memory and customizable response templates.
 
-### [🗺️ Real-time GNSS Viewer](examples/gnss-viewer)
+> [!NOTE]
+> Possibly the first ChatGPT SMS implementation running directly through cellular modem hardware!
+
+### [🗺️ Real-time GNSS Viewer](./examples/gnss-viewer)
 
 A web-based GPS tracking dashboard that connects via WebSocket to display live position updates. Monitor location accuracy, track movement patterns, and analyze GPS performance in real-time. Accessible from any networked device with a modern web browser.
+
+### [📟 SMS Terminal](https://github.com/morgverd/sms-terminal) ([crates.io](https://crates.io/crates/sms-terminal))
+
+A Rust TUI that makes it easy to view a phonebook of recent contacts, compose SMS messages, view messages (live updating) and see device info. Uses the [sms-client](https://github.com/morgverd/sms-client) ([crates.io](https://crates.io/crates/sms-client)) library to interface with this project!
 
 ## Installation
 
@@ -145,5 +107,5 @@
 
 ## Known Limitations
 
-- **Delivery Confirmation Scope**: Only the final segment of multipart SMS messages receives delivery confirmation tracking, which may mask delivery failures in earlier message parts.
-- **Sequential Processing**: Messages are processed sequentially, which ensures reliability but may impact throughput for high-volume scenarios.+- **Delivery Confirmation Scope**: Only the final segment of multipart SMS messages receives delivery confirmation tracking, which may mask delivery failures in earlier message parts
+- **Sequential Processing**: Messages are processed sequentially, which ensures reliability but may impact throughput for high-volume scenarios